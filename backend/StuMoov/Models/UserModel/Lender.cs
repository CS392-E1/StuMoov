<<<<<<< HEAD
﻿using StuMoov.Models.ChatModel;
using StuMoov.Models.StorageLocationModel;
using StuMoov.Models.UserModel.Enums;

namespace StuMoov.Models.UserModel
{
    public class Lender : User
    {
        private Dictionary<Guid, StorageLocation>? StorageLocations {  get; set; }
        private Dictionary<Guid, Booking>? RentalBookings { get; set; }
        private Dictionary<Guid, ChatSession>? ChatSessions { get; set; }

        public StripeConnectAccount? StripeConnectInfo { get; private set; }

        public Lender(Guid firebaseUid, string firstName, string lastName, string username, string email, string passwordHash) : base(firebaseUid, firstName, lastName, username, email, passwordHash)
        {
            Id = Guid.NewGuid();
            FirebaseUid = firebaseUid;
            FirstName = firstName;
            LastName = lastName;
            Username = username;
            Email = email;
            PasswordHash = passwordHash;
            Role = UserRole.LENDER;
            IsActive = false;  //Need to go through OAuth
            CreatedAt = DateTime.UtcNow;
            StorageLocations = new Dictionary<Guid, StorageLocation>();
            RentalBookings = new Dictionary<Guid, Booking>();
            ChatSessions = new Dictionary<Guid, ChatSession>();
        }
    }
}
=======
﻿using StuMoov.Models.ChatModel;
using StuMoov.Models.StorageLocationModel;
using StuMoov.Models.UserModel.Enums;
using Supabase.Postgrest.Attributes;
using System.Data;


namespace StuMoov.Models.UserModel
{
    public class Lender : User
    {
        //private Dictionary<Guid, StorageLocation>? StorageLocations {  get; set; }
        //private Dictionary<Guid, Booking>? RentalBookings { get; set; }
        ////private Dictionary<Guid, BankInfo>? PayoutInfos { get; set; };  //Need to design PaymentInfo Class
        //private Dictionary<Guid, ChatSession>? ChatSessions { get; set; }
        [Reference(typeof(StripeConnectAccount))]
        public StripeConnectAccount? StripeConnectInfo { get; private set; }
        [Column("user_role")]
        public UserRole Role { get; private set; }

        public Lender(Guid id, string displayName, string email, string firebaseUid) : base(firebaseUid, email, displayName)
        {
            Id = id;
            DisplayName = displayName;
            Email = email;
            Role = UserRole.LENDER;
            CreatedAt = DateTime.UtcNow;
            // RentalBookings = new Dictionary<Guid, Booking>();
            //PaymentInfos = new Dictionaty<Guid, PaymentInfo>();
            // ChatSessions = new Dictionary<Guid, ChatSession>();
        }
    }
}
>>>>>>> a20f8ae4
<|MERGE_RESOLUTION|>--- conflicted
+++ resolved
@@ -1,68 +1,33 @@
-<<<<<<< HEAD
-﻿using StuMoov.Models.ChatModel;
-using StuMoov.Models.StorageLocationModel;
-using StuMoov.Models.UserModel.Enums;
-
-namespace StuMoov.Models.UserModel
-{
-    public class Lender : User
-    {
-        private Dictionary<Guid, StorageLocation>? StorageLocations {  get; set; }
-        private Dictionary<Guid, Booking>? RentalBookings { get; set; }
-        private Dictionary<Guid, ChatSession>? ChatSessions { get; set; }
-
-        public StripeConnectAccount? StripeConnectInfo { get; private set; }
-
-        public Lender(Guid firebaseUid, string firstName, string lastName, string username, string email, string passwordHash) : base(firebaseUid, firstName, lastName, username, email, passwordHash)
-        {
-            Id = Guid.NewGuid();
-            FirebaseUid = firebaseUid;
-            FirstName = firstName;
-            LastName = lastName;
-            Username = username;
-            Email = email;
-            PasswordHash = passwordHash;
-            Role = UserRole.LENDER;
-            IsActive = false;  //Need to go through OAuth
-            CreatedAt = DateTime.UtcNow;
-            StorageLocations = new Dictionary<Guid, StorageLocation>();
-            RentalBookings = new Dictionary<Guid, Booking>();
-            ChatSessions = new Dictionary<Guid, ChatSession>();
-        }
-    }
-}
-=======
-﻿using StuMoov.Models.ChatModel;
-using StuMoov.Models.StorageLocationModel;
-using StuMoov.Models.UserModel.Enums;
-using Supabase.Postgrest.Attributes;
-using System.Data;
-
-
-namespace StuMoov.Models.UserModel
-{
-    public class Lender : User
-    {
-        //private Dictionary<Guid, StorageLocation>? StorageLocations {  get; set; }
-        //private Dictionary<Guid, Booking>? RentalBookings { get; set; }
-        ////private Dictionary<Guid, BankInfo>? PayoutInfos { get; set; };  //Need to design PaymentInfo Class
-        //private Dictionary<Guid, ChatSession>? ChatSessions { get; set; }
-        [Reference(typeof(StripeConnectAccount))]
-        public StripeConnectAccount? StripeConnectInfo { get; private set; }
-        [Column("user_role")]
-        public UserRole Role { get; private set; }
-
-        public Lender(Guid id, string displayName, string email, string firebaseUid) : base(firebaseUid, email, displayName)
-        {
-            Id = id;
-            DisplayName = displayName;
-            Email = email;
-            Role = UserRole.LENDER;
-            CreatedAt = DateTime.UtcNow;
-            // RentalBookings = new Dictionary<Guid, Booking>();
-            //PaymentInfos = new Dictionaty<Guid, PaymentInfo>();
-            // ChatSessions = new Dictionary<Guid, ChatSession>();
-        }
-    }
-}
->>>>>>> a20f8ae4
+using StuMoov.Models.ChatModel;
+using StuMoov.Models.StorageLocationModel;
+using StuMoov.Models.UserModel.Enums;
+using Supabase.Postgrest.Attributes;
+using System.Data;
+
+
+namespace StuMoov.Models.UserModel
+{
+    public class Lender : User
+    {
+        //private Dictionary<Guid, StorageLocation>? StorageLocations {  get; set; }
+        //private Dictionary<Guid, Booking>? RentalBookings { get; set; }
+        ////private Dictionary<Guid, BankInfo>? PayoutInfos { get; set; };  //Need to design PaymentInfo Class
+        //private Dictionary<Guid, ChatSession>? ChatSessions { get; set; }
+        [Reference(typeof(StripeConnectAccount))]
+        public StripeConnectAccount? StripeConnectInfo { get; private set; }
+        [Column("user_role")]
+        public UserRole Role { get; private set; }
+
+        public Lender(Guid id, string displayName, string email, string firebaseUid) : base(firebaseUid, email, displayName)
+        {
+            Id = id;
+            DisplayName = displayName;
+            Email = email;
+            Role = UserRole.LENDER;
+            CreatedAt = DateTime.UtcNow;
+            // RentalBookings = new Dictionary<Guid, Booking>();
+            //PaymentInfos = new Dictionaty<Guid, PaymentInfo>();
+            // ChatSessions = new Dictionary<Guid, ChatSession>();
+        }
+    }
+}