﻿using StuMoov.Models.BookingModel;
using StuMoov.Models.ChatModel;
using StuMoov.Models.UserModel.Enums;
<<<<<<< HEAD

namespace StuMoov.Models.UserModel
{
    public class Renter : User
    {
        private Dictionary<Guid, Booking>? RentalBookings { get; set; }
        private Dictionary<Guid, ChatSession> ChatSessions { get; set; }
        public StripeCustomer? StripeCustomerInfo { get; private set; } // Stripe customer info for payment processing


        public Renter(Guid firebaseUid, string firstName, string lastName, string username, string email, string passwordHash) : base(firebaseUid, firstName, lastName, username, email, passwordHash)
        {
            Id = Guid.NewGuid();
            FirebaseUid = firebaseUid;
            FirstName = firstName;
            LastName = lastName;
            Username = username;
            Email = email;
            PasswordHash = passwordHash;
            Role = UserRole.RENTER;
            IsActive = false;  //Need to go through OAuth
            CreatedAt = DateTime.UtcNow;
            RentalBookings = new Dictionary<Guid, Booking>();
            ChatSessions = new Dictionary<Guid, ChatSession>();
=======
using Supabase.Postgrest.Attributes;

namespace StuMoov.Models.UserModel
{
    public class Renter : User
    {
        // private Dictionary<Guid, Booking>? RentalBookings { get; set; }
        //private Dictionary<Guid, PaymentInfo>? PaymentInfos { get; set; };  //Need to design PaymentInfo Class
        // private Dictionary<Guid, ChatSession> ChatSessions { get; set; }
        [Reference(typeof(StripeCustomer))]
        public StripeCustomer? StripeCustomerInfo { get; private set; } // Stripe customer info for payment processing
        [Column("user_role")]
        public UserRole Role { get; private set; }


        public Renter(Guid id, string displayName, string email, string firebaseUid) : base(firebaseUid, email, displayName)
        {
            Id = id;
            DisplayName = displayName;
            Email = email;
            Role = UserRole.RENTER;
            CreatedAt = DateTime.UtcNow;
            // RentalBookings = new Dictionary<Guid, Booking>();
            //PaymentInfos = new Dictionaty<Guid, PaymentInfo>();
            // ChatSessions = new Dictionary<Guid, ChatSession>();
>>>>>>> a20f8ae4
        }
    }
}
<|MERGE_RESOLUTION|>--- conflicted
+++ resolved
@@ -1,58 +1,28 @@
-﻿using StuMoov.Models.BookingModel;
-using StuMoov.Models.ChatModel;
-using StuMoov.Models.UserModel.Enums;
-<<<<<<< HEAD
-
-namespace StuMoov.Models.UserModel
-{
-    public class Renter : User
-    {
-        private Dictionary<Guid, Booking>? RentalBookings { get; set; }
-        private Dictionary<Guid, ChatSession> ChatSessions { get; set; }
-        public StripeCustomer? StripeCustomerInfo { get; private set; } // Stripe customer info for payment processing
-
-
-        public Renter(Guid firebaseUid, string firstName, string lastName, string username, string email, string passwordHash) : base(firebaseUid, firstName, lastName, username, email, passwordHash)
-        {
-            Id = Guid.NewGuid();
-            FirebaseUid = firebaseUid;
-            FirstName = firstName;
-            LastName = lastName;
-            Username = username;
-            Email = email;
-            PasswordHash = passwordHash;
-            Role = UserRole.RENTER;
-            IsActive = false;  //Need to go through OAuth
-            CreatedAt = DateTime.UtcNow;
-            RentalBookings = new Dictionary<Guid, Booking>();
-            ChatSessions = new Dictionary<Guid, ChatSession>();
-=======
-using Supabase.Postgrest.Attributes;
-
-namespace StuMoov.Models.UserModel
-{
-    public class Renter : User
-    {
-        // private Dictionary<Guid, Booking>? RentalBookings { get; set; }
-        //private Dictionary<Guid, PaymentInfo>? PaymentInfos { get; set; };  //Need to design PaymentInfo Class
-        // private Dictionary<Guid, ChatSession> ChatSessions { get; set; }
-        [Reference(typeof(StripeCustomer))]
-        public StripeCustomer? StripeCustomerInfo { get; private set; } // Stripe customer info for payment processing
-        [Column("user_role")]
-        public UserRole Role { get; private set; }
-
-
-        public Renter(Guid id, string displayName, string email, string firebaseUid) : base(firebaseUid, email, displayName)
-        {
-            Id = id;
-            DisplayName = displayName;
-            Email = email;
-            Role = UserRole.RENTER;
-            CreatedAt = DateTime.UtcNow;
-            // RentalBookings = new Dictionary<Guid, Booking>();
-            //PaymentInfos = new Dictionaty<Guid, PaymentInfo>();
-            // ChatSessions = new Dictionary<Guid, ChatSession>();
->>>>>>> a20f8ae4
-        }
-    }
-}
+using Supabase.Postgrest.Attributes;
+
+namespace StuMoov.Models.UserModel
+{
+    public class Renter : User
+    {
+        // private Dictionary<Guid, Booking>? RentalBookings { get; set; }
+        //private Dictionary<Guid, PaymentInfo>? PaymentInfos { get; set; };  //Need to design PaymentInfo Class
+        // private Dictionary<Guid, ChatSession> ChatSessions { get; set; }
+        [Reference(typeof(StripeCustomer))]
+        public StripeCustomer? StripeCustomerInfo { get; private set; } // Stripe customer info for payment processing
+        [Column("user_role")]
+        public UserRole Role { get; private set; }
+
+
+        public Renter(Guid id, string displayName, string email, string firebaseUid) : base(firebaseUid, email, displayName)
+        {
+            Id = id;
+            DisplayName = displayName;
+            Email = email;
+            Role = UserRole.RENTER;
+            CreatedAt = DateTime.UtcNow;
+            // RentalBookings = new Dictionary<Guid, Booking>();
+            //PaymentInfos = new Dictionaty<Guid, PaymentInfo>();
+            // ChatSessions = new Dictionary<Guid, ChatSession>();
+        }
+    }
+}