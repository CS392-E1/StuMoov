﻿using StuMoov.Dao;
using StuMoov.Models.StorageLocationModel;
using StuMoov.Services.StorageLocationService;
using Microsoft.AspNetCore.Mvc;
using StuMoov.Models;

namespace StuMoov.Controllers
{
    [ApiController]
    [Route("api/storage")]
    public class StorageLocationController : ControllerBase
    {
        private readonly StorageLocationService _storageLocationService;

        // Constructor to inject StorageLocationService dependency
        public StorageLocationController(StorageLocationDao storageLocationDao)
        {
            // Create StorageLocationService instance using injected DAO
            this._storageLocationService = new StorageLocationService(storageLocationDao);
        }

        // GET: api/StorageLocation
        [HttpGet]
        public async Task<ActionResult<StorageLocationResponse>> GetAllStorageLocations()
        {
            StorageLocationResponse response = await _storageLocationService.GetAllLocationsAsync();
            return StatusCode(response.Status, response);
        }

        // GET: api/StorageLocation/{id}
        [HttpGet("{id}")]
<<<<<<< HEAD
        public async Task<ActionResult<StorageLocationResponse>> GetStorageLocationById(Guid id)
        {
            StorageLocationResponse response = await _storageLocationService.GetLocationByIdAsync(id);
=======
        public ActionResult<Response> GetStorageLocationById(Guid id)
        {
            Response response = _storageLocationService.GetLocationById(id);
>>>>>>> 3a70f964
            return StatusCode(response.Status, response);
        }

        // GET: api/StorageLocation/user/{userId}
        [HttpGet("user/{userId}")]
<<<<<<< HEAD
        public async Task<ActionResult<StorageLocationResponse>> GetStorageLocationsByUserId(Guid userId)
        {
            StorageLocationResponse response = await _storageLocationService.GetLocationsByUserIdAsync(userId);
=======
        public ActionResult<Response> GetStorageLocationsByUserId(Guid userId)
        {
            Response response = _storageLocationService.GetLocationsByUserId(userId);
>>>>>>> 3a70f964
            return StatusCode(response.Status, response);
        }

        // POST: api/StorageLocation
        [HttpPost]
<<<<<<< HEAD
        public async Task<ActionResult<StorageLocationResponse>> CreateStorageLocation([FromBody] StorageLocation storageLocation)
=======
        public ActionResult<Response> CreateStorageLocation([FromBody] StorageLocation storageLocation)
>>>>>>> 3a70f964
        {
            if (!ModelState.IsValid)
            {
                return BadRequest(ModelState);
            }

<<<<<<< HEAD
            StorageLocationResponse response = await _storageLocationService.CreateLocationAsync(storageLocation);
=======
            Response response = _storageLocationService.CreateLocation(storageLocation);
>>>>>>> 3a70f964
            return StatusCode(response.Status, response);
        }

        // PUT: api/StorageLocation/{id}
        [HttpPut("{id}")]
<<<<<<< HEAD
        public async Task<ActionResult<StorageLocationResponse>> UpdateStorageLocation(Guid id, [FromBody] StorageLocation storageLocation)
=======
        public ActionResult<Response> UpdateStorageLocation(Guid id, [FromBody] StorageLocation storageLocation)
>>>>>>> 3a70f964
        {
            if (!ModelState.IsValid)
            {
                return BadRequest(ModelState);
            }

<<<<<<< HEAD
            StorageLocationResponse response = await _storageLocationService.UpdateLocationAsync(id, storageLocation);
=======
            Response response = _storageLocationService.UpdateLocation(id, storageLocation);
>>>>>>> 3a70f964
            return StatusCode(response.Status, response);
        }

        // DELETE: api/StorageLocation/{id}
        [HttpDelete("{id}")]
<<<<<<< HEAD
        public async Task<ActionResult<StorageLocationResponse>> DeleteStorageLocation(Guid id)
        {
            StorageLocationResponse response = await _storageLocationService.DeleteLocationAsync(id);
=======
        public ActionResult<Response> DeleteStorageLocation(Guid id)
        {
            Response response = _storageLocationService.DeleteLocation(id);
>>>>>>> 3a70f964
            return StatusCode(response.Status, response);
        }

        // GET: api/StorageLocation/nearby
        [HttpGet("nearby")]
<<<<<<< HEAD
        public async Task<ActionResult<StorageLocationResponse>> FindNearbyLocations(
=======
        public ActionResult<Response> FindNearbyLocations(
>>>>>>> 3a70f964
            [FromQuery] double lat,
            [FromQuery] double lng,
            [FromQuery] double radiusKm)
        {
<<<<<<< HEAD
            StorageLocationResponse response = await _storageLocationService.FindNearbyLocationsAsync(lat, lng, radiusKm);
=======
            Response response = _storageLocationService.FindNearbyLocations(lat, lng, radiusKm);
>>>>>>> 3a70f964
            return StatusCode(response.Status, response);
        }

        // GET: api/StorageLocation/dimensions
        [HttpGet("dimensions")]
<<<<<<< HEAD
        public async Task<ActionResult<StorageLocationResponse>> FindLocationsByDimensions(
=======
        public ActionResult<Response> FindLocationsByDimensions(
>>>>>>> 3a70f964
            [FromQuery] double length = -1,
            [FromQuery] double width = -1,
            [FromQuery] double height = -1)
        {
<<<<<<< HEAD
            StorageLocationResponse response = await _storageLocationService.FindLocationsByDimensionsAsync(length, width, height);
=======
            Response response = _storageLocationService.FindLocationsByDimensions(length, width, height);
>>>>>>> 3a70f964
            return StatusCode(response.Status, response);
        }

        // GET: api/StorageLocation/capacity
        [HttpGet("capacity")]
<<<<<<< HEAD
        public async Task<ActionResult<StorageLocationResponse>> FindLocationsWithSufficientCapacity([FromQuery] double volume)
        {
            StorageLocationResponse response = await _storageLocationService.FindLocationsWithSufficientCapacityAsync(volume);
=======
        public ActionResult<Response> FindLocationsWithSufficientCapacity([FromQuery] double volume)
        {
            Response response = _storageLocationService.FindLocationsWithSufficientCapacity(volume);
>>>>>>> 3a70f964
            return StatusCode(response.Status, response);
        }

        // GET: api/StorageLocation/price
        [HttpGet("price")]
<<<<<<< HEAD
        public async Task<ActionResult<StorageLocationResponse>> FindLocationsByPrice([FromQuery] double maxPrice)
        {
            StorageLocationResponse response = await _storageLocationService.FindLocationsByPriceAsync(maxPrice);
=======
        public ActionResult<Response> FindLocationsByPrice([FromQuery] double maxPrice)
        {
            Response response = _storageLocationService.FindLocationsByPrice(maxPrice);
>>>>>>> 3a70f964
            return StatusCode(response.Status, response);
        }

        // GET: api/StorageLocation/count
        [HttpGet("count")]
        public async Task<ActionResult<int>> GetLocationCount()
        {
            int count = await _storageLocationService.GetLocationCountAsync();
            return Ok(count);
        }

        // HEAD: api/StorageLocation/{id}
        [HttpHead("{id}")]
        public async Task<IActionResult> CheckLocationExists(Guid id)
        {
            bool exists = await _storageLocationService.LocationExistsAsync(id);
            return exists ? Ok() : NotFound();
        }
    }
}<|MERGE_RESOLUTION|>--- conflicted
+++ resolved
@@ -29,151 +29,89 @@
 
         // GET: api/StorageLocation/{id}
         [HttpGet("{id}")]
-<<<<<<< HEAD
-        public async Task<ActionResult<StorageLocationResponse>> GetStorageLocationById(Guid id)
-        {
-            StorageLocationResponse response = await _storageLocationService.GetLocationByIdAsync(id);
-=======
-        public ActionResult<Response> GetStorageLocationById(Guid id)
+        public async Task<ActionResult<Response>> GetStorageLocationById(Guid id)
         {
             Response response = _storageLocationService.GetLocationById(id);
->>>>>>> 3a70f964
             return StatusCode(response.Status, response);
         }
 
         // GET: api/StorageLocation/user/{userId}
         [HttpGet("user/{userId}")]
-<<<<<<< HEAD
-        public async Task<ActionResult<StorageLocationResponse>> GetStorageLocationsByUserId(Guid userId)
-        {
-            StorageLocationResponse response = await _storageLocationService.GetLocationsByUserIdAsync(userId);
-=======
-        public ActionResult<Response> GetStorageLocationsByUserId(Guid userId)
+        public async Task<ActionResult<Response>> GetStorageLocationsByUserId(Guid userId)
         {
             Response response = _storageLocationService.GetLocationsByUserId(userId);
->>>>>>> 3a70f964
             return StatusCode(response.Status, response);
         }
 
         // POST: api/StorageLocation
         [HttpPost]
-<<<<<<< HEAD
-        public async Task<ActionResult<StorageLocationResponse>> CreateStorageLocation([FromBody] StorageLocation storageLocation)
-=======
-        public ActionResult<Response> CreateStorageLocation([FromBody] StorageLocation storageLocation)
->>>>>>> 3a70f964
+        public async Task<ActionResult<Response>> CreateStorageLocation([FromBody] StorageLocation storageLocation)
         {
             if (!ModelState.IsValid)
             {
                 return BadRequest(ModelState);
             }
 
-<<<<<<< HEAD
-            StorageLocationResponse response = await _storageLocationService.CreateLocationAsync(storageLocation);
-=======
             Response response = _storageLocationService.CreateLocation(storageLocation);
->>>>>>> 3a70f964
             return StatusCode(response.Status, response);
         }
 
         // PUT: api/StorageLocation/{id}
         [HttpPut("{id}")]
-<<<<<<< HEAD
-        public async Task<ActionResult<StorageLocationResponse>> UpdateStorageLocation(Guid id, [FromBody] StorageLocation storageLocation)
-=======
-        public ActionResult<Response> UpdateStorageLocation(Guid id, [FromBody] StorageLocation storageLocation)
->>>>>>> 3a70f964
+        public async Task<ActionResult<Response>> UpdateStorageLocation(Guid id, [FromBody] StorageLocation storageLocation)
         {
             if (!ModelState.IsValid)
             {
                 return BadRequest(ModelState);
             }
 
-<<<<<<< HEAD
-            StorageLocationResponse response = await _storageLocationService.UpdateLocationAsync(id, storageLocation);
-=======
             Response response = _storageLocationService.UpdateLocation(id, storageLocation);
->>>>>>> 3a70f964
             return StatusCode(response.Status, response);
         }
 
         // DELETE: api/StorageLocation/{id}
         [HttpDelete("{id}")]
-<<<<<<< HEAD
-        public async Task<ActionResult<StorageLocationResponse>> DeleteStorageLocation(Guid id)
-        {
-            StorageLocationResponse response = await _storageLocationService.DeleteLocationAsync(id);
-=======
-        public ActionResult<Response> DeleteStorageLocation(Guid id)
+        public async Task<ActionResult<Response>> DeleteStorageLocation(Guid id)
         {
             Response response = _storageLocationService.DeleteLocation(id);
->>>>>>> 3a70f964
             return StatusCode(response.Status, response);
         }
 
         // GET: api/StorageLocation/nearby
         [HttpGet("nearby")]
-<<<<<<< HEAD
-        public async Task<ActionResult<StorageLocationResponse>> FindNearbyLocations(
-=======
-        public ActionResult<Response> FindNearbyLocations(
->>>>>>> 3a70f964
+        public async Task<ActionResult<Response>> FindNearbyLocations(
             [FromQuery] double lat,
             [FromQuery] double lng,
             [FromQuery] double radiusKm)
         {
-<<<<<<< HEAD
-            StorageLocationResponse response = await _storageLocationService.FindNearbyLocationsAsync(lat, lng, radiusKm);
-=======
             Response response = _storageLocationService.FindNearbyLocations(lat, lng, radiusKm);
->>>>>>> 3a70f964
             return StatusCode(response.Status, response);
         }
 
         // GET: api/StorageLocation/dimensions
         [HttpGet("dimensions")]
-<<<<<<< HEAD
-        public async Task<ActionResult<StorageLocationResponse>> FindLocationsByDimensions(
-=======
-        public ActionResult<Response> FindLocationsByDimensions(
->>>>>>> 3a70f964
+        public async Task<ActionResult<Response>> FindLocationsByDimensions(
             [FromQuery] double length = -1,
             [FromQuery] double width = -1,
             [FromQuery] double height = -1)
         {
-<<<<<<< HEAD
-            StorageLocationResponse response = await _storageLocationService.FindLocationsByDimensionsAsync(length, width, height);
-=======
             Response response = _storageLocationService.FindLocationsByDimensions(length, width, height);
->>>>>>> 3a70f964
             return StatusCode(response.Status, response);
         }
 
         // GET: api/StorageLocation/capacity
         [HttpGet("capacity")]
-<<<<<<< HEAD
-        public async Task<ActionResult<StorageLocationResponse>> FindLocationsWithSufficientCapacity([FromQuery] double volume)
-        {
-            StorageLocationResponse response = await _storageLocationService.FindLocationsWithSufficientCapacityAsync(volume);
-=======
-        public ActionResult<Response> FindLocationsWithSufficientCapacity([FromQuery] double volume)
+        public async Task<ActionResult<Response>> FindLocationsWithSufficientCapacity([FromQuery] double volume)
         {
             Response response = _storageLocationService.FindLocationsWithSufficientCapacity(volume);
->>>>>>> 3a70f964
             return StatusCode(response.Status, response);
         }
 
         // GET: api/StorageLocation/price
         [HttpGet("price")]
-<<<<<<< HEAD
-        public async Task<ActionResult<StorageLocationResponse>> FindLocationsByPrice([FromQuery] double maxPrice)
-        {
-            StorageLocationResponse response = await _storageLocationService.FindLocationsByPriceAsync(maxPrice);
-=======
-        public ActionResult<Response> FindLocationsByPrice([FromQuery] double maxPrice)
+        public async Task<ActionResult<Response>> FindLocationsByPrice([FromQuery] double maxPrice)
         {
             Response response = _storageLocationService.FindLocationsByPrice(maxPrice);
->>>>>>> 3a70f964
             return StatusCode(response.Status, response);
         }
 
