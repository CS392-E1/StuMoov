--- conflicted
+++ resolved
@@ -23,15 +23,9 @@
         // GET: api/StorageLocation
         // Update the method to handle the asynchronous nature of the service call
         [HttpGet]
-<<<<<<< HEAD
-        public ActionResult<Response> GetAllStorageLocations()
-        {
-            Response response = _storageLocationService.GetAllLocations();
-=======
         public async Task<ActionResult<StorageLocationResponse>> GetAllStorageLocations()
         {
             StorageLocationResponse response = await _storageLocationService.GetAllLocations();
->>>>>>> a20f8ae4
             return StatusCode(response.Status, response);
         }
 
