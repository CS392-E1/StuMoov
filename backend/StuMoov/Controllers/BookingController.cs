﻿using Microsoft.AspNetCore.Mvc;
using StuMoov.Dao;
using StuMoov.Models;
using StuMoov.Models.BookingModel;
using StuMoov.Services.BookingService;
using System.ComponentModel.DataAnnotations;
using StuMoov.Models.StorageLocationModel;
using StuMoov.Models.UserModel;

namespace StuMoov.Controllers
{
    [ApiController]
    [Route("api/bookings")]
    public class BookingController : ControllerBase
    {
        private readonly BookingService _bookingService;
        private readonly UserDao _userDao;
        private readonly StorageLocationDao _storageLocationDao;

        // Constructor to inject BookingService dependency
<<<<<<< HEAD
        public BookingController(BookingService bookingService)
        {
            _bookingService = bookingService;
=======
        public BookingController(BookingService bookingService, UserDao userDao, StorageLocationDao storageLocationDao)
        {
            _bookingService = bookingService;
            _userDao = userDao;
            _storageLocationDao = storageLocationDao;
>>>>>>> c0945af5
        }

        // GET: api/bookings
        [HttpGet]
        public async Task<ActionResult<Response>> GetAllBookings()
        {
            Response response = await _bookingService.GetAllBookingsAsync();
            return StatusCode(response.Status, response);
        }

        // GET: api/bookings/{id}
        [HttpGet("{id}")]
        public async Task<ActionResult<Response>> GetBookingById(Guid id)
        {
            Response response = await _bookingService.GetBookingByIdAsync(id);
            return StatusCode(response.Status, response);
        }

        // GET: api/bookings/renter/{renterId}
        [HttpGet("renter/{renterId}")]
        public async Task<ActionResult<Response>> GetBookingsByRenterId(Guid renterId)
        {
            Response response = await _bookingService.GetBookingsByRenterIdAsync(renterId);
            return StatusCode(response.Status, response);
        }

        // GET: api/bookings/storage/{storageLocationId}
        [HttpGet("storage/{storageLocationId}")]
        public async Task<ActionResult<Response>> GetBookingsByStorageLocationId(Guid storageLocationId)
        {
            Response response = await _bookingService.GetBookingsByStorageLocationIdAsync(storageLocationId);
            return StatusCode(response.Status, response);
        }

        // GET: api/bookings/status/{status}
        [HttpGet("status/{status}")]
        public async Task<ActionResult<Response>> GetBookingsByStatus(BookingStatus status)
        {
            Response response = await _bookingService.GetBookingsByStatusAsync(status);
            return StatusCode(response.Status, response);
        }

        // POST: api/bookings
        [HttpPost]
        public async Task<ActionResult<Response>> CreateBooking([FromBody] CreateBookingRequest request)
        {
            if (!ModelState.IsValid)
            {
                return BadRequest(new Response(StatusCodes.Status400BadRequest, "Invalid request data.", ModelState));
            }

            User? renterUser = await _userDao.GetUserByIdAsync(request.RenterId);
            StorageLocation? storageLocation = await _storageLocationDao.GetByIdAsync(request.StorageLocationId);

            // Validate fetched objects
            if (renterUser == null || !(renterUser is Renter renter))
            {
                return NotFound(new Response(StatusCodes.Status404NotFound, "Renter not found or user is not a Renter.", null));
            }
            if (storageLocation == null)
            {
                return NotFound(new Response(StatusCodes.Status404NotFound, "Storage location not found.", null));
            }

            Response response = await _bookingService.CreateBookingAsync(request, renter, storageLocation);
            return StatusCode(response.Status, response);
        }

        // PUT: api/bookings/{id}/confirm
        [HttpPut("{id}/confirm")]
        public async Task<ActionResult<Response>> ConfirmBooking(Guid id)
        {
            Response response = await _bookingService.ConfirmBookingAsync(id);
            return StatusCode(response.Status, response);
        }

        // PUT: api/bookings/{id}/cancel
        [HttpPut("{id}/cancel")]
        public async Task<ActionResult<Response>> CancelBooking(Guid id)
        {
            Response response = await _bookingService.CancelBookingAsync(id);
            return StatusCode(response.Status, response);
        }

        // PUT: api/bookings/{id}
        [HttpPut("{id}")]
        public async Task<ActionResult<Response>> UpdateBooking(
            Guid id,
            [FromQuery] DateTime startDate,
            [FromQuery] DateTime endDate,
            [FromQuery] decimal totalPrice)
        {
            Response response = await _bookingService.UpdateBookingAsync(id, startDate, endDate, totalPrice);
            return StatusCode(response.Status, response);
        }

        // GET: api/bookings/active
        [HttpGet("active")]
        public async Task<ActionResult<Response>> GetActiveBookings()
        {
            Response response = await _bookingService.GetActiveBookingsAsync();
            return StatusCode(response.Status, response);
        }

        // GET: api/bookings/daterange
        [HttpGet("daterange")]
        public async Task<ActionResult<Response>> GetBookingsForDateRange(
            [FromQuery] DateTime startDate,
            [FromQuery] DateTime endDate)
        {
            Response response = await _bookingService.GetBookingsForDateRangeAsync(startDate, endDate);
            return StatusCode(response.Status, response);
        }

        // GET: api/bookings/availability
        [HttpGet("availability")]
        public async Task<ActionResult<Response>> CheckStorageLocationAvailability(
            [FromQuery] Guid storageLocationId,
            [FromQuery] DateTime startDate,
            [FromQuery] DateTime endDate)
        {
            Response response = await _bookingService.IsStorageLocationAvailableAsync(storageLocationId, startDate, endDate);
            return StatusCode(response.Status, response);
        }

        // GET: api/bookings/{id}/duration
        [HttpGet("{id}/duration")]
        public async Task<ActionResult<Response>> GetBookingDuration(Guid id)
        {
            Response response = await _bookingService.CalculateBookingDurationAsync(id);
            return StatusCode(response.Status, response);
        }

        // GET: api/bookings/upcoming
        [HttpGet("upcoming")]
        public async Task<ActionResult<Response>> GetUpcomingBookings()
        {
            Response response = await _bookingService.GetUpcomingBookingsAsync();
            return StatusCode(response.Status, response);
        }

        // GET: api/bookings/current
        [HttpGet("current")]
        public async Task<ActionResult<Response>> GetCurrentBookings()
        {
            Response response = await _bookingService.GetCurrentBookingsAsync();
            return StatusCode(response.Status, response);
        }

        // GET: api/bookings/expired
        [HttpGet("expired")]
        public async Task<ActionResult<Response>> GetExpiredBookings()
        {
            Response response = await _bookingService.GetExpiredBookingsAsync();
            return StatusCode(response.Status, response);
        }

        // GET: api/bookings/starting-within/{days}
        [HttpGet("starting-within/{days}")]
        public async Task<ActionResult<Response>> GetBookingsStartingWithinDays(int days)
        {
            Response response = await _bookingService.GetBookingsStartingWithinDaysAsync(days);
            return StatusCode(response.Status, response);
        }

        // HEAD: api/bookings/{id}
        [HttpHead("{id}")]
        public async Task<IActionResult> CheckBookingExists(Guid id)
        {
            var response = await _bookingService.GetBookingByIdAsync(id);
            return response.Status == 200 ? Ok() : NotFound();
        }
    }

    public class CreateBookingRequest
    {
        [Required]
        public Guid RenterId { get; set; }
        [Required]
        public Guid StorageLocationId { get; set; }
        [Required]
        public DateTime StartDate { get; set; }
        [Required]
        public DateTime EndDate { get; set; }
        [Required]
        public decimal TotalPrice { get; set; } // Price in cents
    }


}<|MERGE_RESOLUTION|>--- conflicted
+++ resolved
@@ -18,17 +18,11 @@
         private readonly StorageLocationDao _storageLocationDao;
 
         // Constructor to inject BookingService dependency
-<<<<<<< HEAD
-        public BookingController(BookingService bookingService)
-        {
-            _bookingService = bookingService;
-=======
         public BookingController(BookingService bookingService, UserDao userDao, StorageLocationDao storageLocationDao)
         {
             _bookingService = bookingService;
             _userDao = userDao;
             _storageLocationDao = storageLocationDao;
->>>>>>> c0945af5
         }
 
         // GET: api/bookings
