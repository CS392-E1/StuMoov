﻿namespace StuMoov.Dao;

using System.ComponentModel.DataAnnotations;
using Microsoft.EntityFrameworkCore;
using StuMoov.Db;
using StuMoov.Models.StorageLocationModel;

public class StorageLocationDao
{
    [Required]
    private readonly AppDbContext _dbContext;

    public StorageLocationDao(AppDbContext dbContext)
    {
        _dbContext = dbContext;
    }

    // No need for InitAsync method anymore as we'll use dbContext directly

    // Method to retrieve all storage locations
    public async Task<List<StorageLocation>> GetAllAsync()
    {
        return await _dbContext.StorageLocations.ToListAsync();
    }

    // Get a specific storage location by ID
    public async Task<StorageLocation?> GetByIdAsync(Guid id)
    {
        return await _dbContext.StorageLocations.FindAsync(id);
    }

    // Get storage locations by lender's user ID
    public async Task<List<StorageLocation>> GetByLenderIdAsync(Guid lenderId)
    {
<<<<<<< HEAD
        return storageLocations.Values
            .Where(loc => loc.LenderId == userId)
            .ToList();
=======
        return await _dbContext.StorageLocations
            .Where(loc => loc.LenderId == lenderId)
            .ToListAsync();
>>>>>>> 6a7451b8
    }

    // Create a new storage location
    public async Task<Guid> CreateAsync(StorageLocation storageLocation)
    {
        // Add to the database
        await _dbContext.StorageLocations.AddAsync(storageLocation);
        await _dbContext.SaveChangesAsync();

        return storageLocation.Id;
    }

    // Update an existing storage location
    public async Task<bool> UpdateAsync(Guid id, StorageLocation updatedStorageLocation)
    {
        var existingLocation = await _dbContext.StorageLocations.FindAsync(id);
        if (existingLocation == null)
        {
            return false;
        }

        // Detach the existing entity and attach the updated one
        _dbContext.Entry(existingLocation).State = EntityState.Detached;
        _dbContext.StorageLocations.Update(updatedStorageLocation);
        await _dbContext.SaveChangesAsync();

        return true;
    }

    // Delete a storage location by ID
    public async Task<bool> DeleteAsync(Guid id)
    {
        var location = await _dbContext.StorageLocations.FindAsync(id);
        if (location == null)
        {
            return false;
        }

        _dbContext.StorageLocations.Remove(location);
        await _dbContext.SaveChangesAsync();

        return true;
    }

    // Find storage locations within a certain geographic radius
    public async Task<List<StorageLocation>> FindNearbyAsync(double lat, double lng, double radiusKm)
    {
        // Get all locations first
        var allLocations = await _dbContext.StorageLocations.ToListAsync();

        // Then filter by distance
        List<StorageLocation> nearbyLocations = new List<StorageLocation>();
        foreach (var location in allLocations)
        {
            double distance = CalculateDistance(lat, lng, location.Lat, location.Lng);
            if (distance <= radiusKm)
            {
                nearbyLocations.Add(location);
            }
        }

        return nearbyLocations;
    }

    // Helper method to calculate distance using Haversine formula
    private double CalculateDistance(double lat1, double lon1, double lat2, double lon2)
    {
        // Earth's radius in kilometers
        const double EarthRadius = 6371;

        // Convert degrees to radians
        double dLat = ToRadians(lat2 - lat1);
        double dLon = ToRadians(lon2 - lon1);

        // Haversine formula
        double a = Math.Sin(dLat / 2) * Math.Sin(dLat / 2) +
                   Math.Cos(ToRadians(lat1)) * Math.Cos(ToRadians(lat2)) *
                   Math.Sin(dLon / 2) * Math.Sin(dLon / 2);

        double c = 2 * Math.Atan2(Math.Sqrt(a), Math.Sqrt(1 - a));
        double distance = EarthRadius * c;

        return distance;
    }

    private double ToRadians(double degrees)
    {
        return degrees * Math.PI / 180;
    }

    // Find storage locations based on dimensional requirements
    // Use -1 for any dimension that doesn't have a requirement
    public async Task<List<StorageLocation>> FindByDimensionsAsync(double requiredLength, double requiredWidth, double requiredHeight)
    {
        var query = _dbContext.StorageLocations.AsQueryable();

        // Only include dimension in filter if requirement is specified (not -1)
        if (requiredLength != -1)
            query = query.Where(loc => loc.StorageLength >= requiredLength);

        if (requiredWidth != -1)
            query = query.Where(loc => loc.StorageWidth >= requiredWidth);

        if (requiredHeight != -1)
            query = query.Where(loc => loc.StorageHeight >= requiredHeight);

        return await query.ToListAsync();
    }

    // Find storage locations with sufficient volume
    public async Task<List<StorageLocation>> FindWithSufficientCapacityAsync(double requiredVolume)
    {
        return await _dbContext.StorageLocations
            .Where(loc => loc.StorageVolumeTotal >= requiredVolume)
            .ToListAsync();
    }

    // Find storage locations with price less than or equal to the specified price
    public async Task<List<StorageLocation>> FindWithPriceAsync(double price)
    {
        return await _dbContext.StorageLocations
            .Where(loc => loc.Price <= price)
            .ToListAsync();
    }

    // Count total number of storage locations
    public async Task<int> CountAsync()
    {
        return await _dbContext.StorageLocations.CountAsync();
    }

    // Check if a storage location exists by ID
    public async Task<bool> ExistsAsync(Guid id)
    {
        return await _dbContext.StorageLocations.AnyAsync(loc => loc.Id == id);
    }
}<|MERGE_RESOLUTION|>--- conflicted
+++ resolved
@@ -1,4 +1,4 @@
-﻿namespace StuMoov.Dao;
+namespace StuMoov.Dao;
 
 using System.ComponentModel.DataAnnotations;
 using Microsoft.EntityFrameworkCore;
@@ -32,15 +32,9 @@
     // Get storage locations by lender's user ID
     public async Task<List<StorageLocation>> GetByLenderIdAsync(Guid lenderId)
     {
-<<<<<<< HEAD
-        return storageLocations.Values
-            .Where(loc => loc.LenderId == userId)
-            .ToList();
-=======
         return await _dbContext.StorageLocations
             .Where(loc => loc.LenderId == lenderId)
             .ToListAsync();
->>>>>>> 6a7451b8
     }
 
     // Create a new storage location
