﻿namespace StuMoov.Dao;

using System.ComponentModel.DataAnnotations;
using Microsoft.EntityFrameworkCore;
using StuMoov.Db;
using StuMoov.Models.StorageLocationModel;

public class StorageLocationDao
{
    [Required]
    private readonly AppDbContext _dbContext;

    public StorageLocationDao(AppDbContext dbContext)
    {
        _dbContext = dbContext;
    }

    // No need for InitAsync method anymore as we'll use dbContext directly

    // Method to retrieve all storage locations
    public async Task<List<StorageLocation>> GetAllAsync()
    {
        return await _dbContext.StorageLocations.ToListAsync();
    }

    // Get a specific storage location by ID
    public async Task<StorageLocation?> GetByIdAsync(Guid id)
    {
        return await _dbContext.StorageLocations.FindAsync(id);
    }

    // Get storage locations by lender's user ID
    public async Task<List<StorageLocation>> GetByLenderIdAsync(Guid lenderId)
    {
<<<<<<< HEAD
        return storageLocations.Values
            .Where(loc => loc.LenderId == userId)
            .ToList();
=======
        return await _dbContext.StorageLocations
            .Where(loc => loc.LenderId == lenderId)
            .ToListAsync();
>>>>>>> da740f28
    }

    // Create a new storage location
    public async Task<Guid> CreateAsync(StorageLocation storageLocation)
    {
        // Add to the database
        await _dbContext.StorageLocations.AddAsync(storageLocation);
        await _dbContext.SaveChangesAsync();

        return storageLocation.Id;
    }

    // Update an existing storage location
    public async Task<bool> UpdateAsync(Guid id, StorageLocation updatedStorageLocation)
    {
        var existingLocation = await _dbContext.StorageLocations.FindAsync(id);
        if (existingLocation == null)
        {
            return false;
        }

        // Detach the existing entity and attach the updated one
        _dbContext.Entry(existingLocation).State = EntityState.Detached;
        _dbContext.StorageLocations.Update(updatedStorageLocation);
        await _dbContext.SaveChangesAsync();

        return true;
    }

    // Delete a storage location by ID
    public async Task<bool> DeleteAsync(Guid id)
    {
        var location = await _dbContext.StorageLocations.FindAsync(id);
        if (location == null)
        {
            return false;
        }

        _dbContext.StorageLocations.Remove(location);
        await _dbContext.SaveChangesAsync();

        return true;
    }

    // Find storage locations within a certain geographic radius
    public async Task<List<StorageLocation>> FindNearbyAsync(double lat, double lng, double radiusKm)
    {
        // Get all locations first
        var allLocations = await _dbContext.StorageLocations.ToListAsync();

        // Then filter by distance
        List<StorageLocation> nearbyLocations = new List<StorageLocation>();
        foreach (var location in allLocations)
        {
            double distance = CalculateDistance(lat, lng, location.Lat, location.Lng);
            if (distance <= radiusKm)
            {
                nearbyLocations.Add(location);
            }
        }

        return nearbyLocations;
    }

    // Helper method to calculate distance using Haversine formula
    private double CalculateDistance(double lat1, double lon1, double lat2, double lon2)
    {
        // Earth's radius in kilometers
        const double EarthRadius = 6371;

        // Convert degrees to radians
        double dLat = ToRadians(lat2 - lat1);
        double dLon = ToRadians(lon2 - lon1);

        // Haversine formula
        double a = Math.Sin(dLat / 2) * Math.Sin(dLat / 2) +
                   Math.Cos(ToRadians(lat1)) * Math.Cos(ToRadians(lat2)) *
                   Math.Sin(dLon / 2) * Math.Sin(dLon / 2);

        double c = 2 * Math.Atan2(Math.Sqrt(a), Math.Sqrt(1 - a));
        double distance = EarthRadius * c;

        return distance;
    }

    private double ToRadians(double degrees)
    {
        return degrees * Math.PI / 180;
    }

    // Find storage locations based on dimensional requirements
    // Use -1 for any dimension that doesn't have a requirement
    public async Task<List<StorageLocation>> FindByDimensionsAsync(double requiredLength, double requiredWidth, double requiredHeight)
    {
        var query = _dbContext.StorageLocations.AsQueryable();

        // Only include dimension in filter if requirement is specified (not -1)
        if (requiredLength != -1)
            query = query.Where(loc => loc.StorageLength >= requiredLength);

        if (requiredWidth != -1)
            query = query.Where(loc => loc.StorageWidth >= requiredWidth);

        if (requiredHeight != -1)
            query = query.Where(loc => loc.StorageHeight >= requiredHeight);

        return await query.ToListAsync();
    }

    // Find storage locations with sufficient volume
    public async Task<List<StorageLocation>> FindWithSufficientCapacityAsync(double requiredVolume)
    {
        return await _dbContext.StorageLocations
            .Where(loc => loc.StorageVolumeTotal >= requiredVolume)
            .ToListAsync();
    }

    // Find storage locations with price less than or equal to the specified price
    public async Task<List<StorageLocation>> FindWithPriceAsync(double price)
    {
        return await _dbContext.StorageLocations
            .Where(loc => loc.Price <= price)
            .ToListAsync();
    }

    // Count total number of storage locations
    public async Task<int> CountAsync()
    {
        return await _dbContext.StorageLocations.CountAsync();
    }

    // Check if a storage location exists by ID
    public async Task<bool> ExistsAsync(Guid id)
    {
        return await _dbContext.StorageLocations.AnyAsync(loc => loc.Id == id);
    }
}<|MERGE_RESOLUTION|>--- conflicted
+++ resolved
@@ -32,15 +32,9 @@
     // Get storage locations by lender's user ID
     public async Task<List<StorageLocation>> GetByLenderIdAsync(Guid lenderId)
     {
-<<<<<<< HEAD
-        return storageLocations.Values
-            .Where(loc => loc.LenderId == userId)
-            .ToList();
-=======
         return await _dbContext.StorageLocations
             .Where(loc => loc.LenderId == lenderId)
             .ToListAsync();
->>>>>>> da740f28
     }
 
     // Create a new storage location
