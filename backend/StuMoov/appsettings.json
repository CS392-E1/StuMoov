{
  "Logging": {
    "LogLevel": {
      "Default": "Information",
      "Microsoft.AspNetCore": "Warning"
    }
  },
  "Supabase": {
<<<<<<< HEAD
    "SUPABASE_URL": "supabase_url",
    "SUPABASE_KEY": "public_anon_key",
    "CONNECTION_STRING": "session_pooler_connection_string"
  },
  "Jwt": {
    "Issuer": "issuer",
    "Audience": "audience",
    "Key": "key",
=======
    "SUPABASE_URL": "https://zbcffzbfzoxhmzhggmtv.supabase.co",
    "SUPABASE_KEY": "eyJhbGciOiJIUzI1NiIsInR5cCI6IkpXVCJ9.eyJpc3MiOiJzdXBhYmFzZSIsInJlZiI6InpiY2ZmemJmem94aG16aGdnbXR2Iiwicm9sZSI6InNlcnZpY2Vfcm9sZSIsImlhdCI6MTc0NDgzNzM4OSwiZXhwIjoyMDYwNDEzMzg5fQ.lV3H8AnSZ5UYXJ8kwPMsz6KzWsuqR3qUqYo1AJyFPNM",
    "CONNECTION_STRING": "User Id=postgres.zbcffzbfzoxhmzhggmtv;Password=StuMoovCS392;Server=aws-0-us-east-2.pooler.supabase.com;Port=5432;Database=postgres"
  },
  "Jwt": {
    "Issuer": "stuMoov.api",
    "Audience": "stuMoov.client",
    "Key": "/TF+RrbjGLnrYOuT17yhbuh1FM8Tpcj+kr9r2UWQats=",
>>>>>>> 69ddc114
    "ExpiryMinutes": 60
  }
}<|MERGE_RESOLUTION|>--- conflicted
+++ resolved
@@ -6,7 +6,6 @@
     }
   },
   "Supabase": {
-<<<<<<< HEAD
     "SUPABASE_URL": "supabase_url",
     "SUPABASE_KEY": "public_anon_key",
     "CONNECTION_STRING": "session_pooler_connection_string"
@@ -15,16 +14,6 @@
     "Issuer": "issuer",
     "Audience": "audience",
     "Key": "key",
-=======
-    "SUPABASE_URL": "https://zbcffzbfzoxhmzhggmtv.supabase.co",
-    "SUPABASE_KEY": "eyJhbGciOiJIUzI1NiIsInR5cCI6IkpXVCJ9.eyJpc3MiOiJzdXBhYmFzZSIsInJlZiI6InpiY2ZmemJmem94aG16aGdnbXR2Iiwicm9sZSI6InNlcnZpY2Vfcm9sZSIsImlhdCI6MTc0NDgzNzM4OSwiZXhwIjoyMDYwNDEzMzg5fQ.lV3H8AnSZ5UYXJ8kwPMsz6KzWsuqR3qUqYo1AJyFPNM",
-    "CONNECTION_STRING": "User Id=postgres.zbcffzbfzoxhmzhggmtv;Password=StuMoovCS392;Server=aws-0-us-east-2.pooler.supabase.com;Port=5432;Database=postgres"
-  },
-  "Jwt": {
-    "Issuer": "stuMoov.api",
-    "Audience": "stuMoov.client",
-    "Key": "/TF+RrbjGLnrYOuT17yhbuh1FM8Tpcj+kr9r2UWQats=",
->>>>>>> 69ddc114
     "ExpiryMinutes": 60
   }
 }