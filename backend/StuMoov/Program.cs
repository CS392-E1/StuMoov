--- conflicted
+++ resolved
@@ -14,11 +14,8 @@
 using Stripe;
 using StuMoov.Services.StripeService;
 using System.Security.Claims;
-<<<<<<< HEAD
+using StuMoov.Services.ChatService;
 using StuMoov.Service;
-=======
-using StuMoov.Services.ChatService;
->>>>>>> 0ced5f8e
 
 var builder = WebApplication.CreateBuilder(args);
 var policyName = "google-map-front-end-CORS"; //Policy to allow frontend to access
@@ -158,7 +155,7 @@
 {
     var context = sp.GetRequiredService<AppDbContext>();
     return new ImageDao(context);
-});
+})
 
 builder.Services.AddControllers()
     .AddNewtonsoftJson(options =>
