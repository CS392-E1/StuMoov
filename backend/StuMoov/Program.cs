using FirebaseAdmin;
using Microsoft.AspNetCore.Authentication.JwtBearer;
using Microsoft.IdentityModel.Tokens;
using Supabase;
using Microsoft.EntityFrameworkCore;
using StuMoov.Dao;
using StuMoov.Db;
using Google.Apis.Auth.OAuth2;
using System.Text;
using System.Text.Json;
using System.Text.Json.Serialization;
using StuMoov.Middleware;
using StuMoov.Services.AuthService;
using StuMoov.Services.BookingService;
using Stripe;
using StuMoov.Services.StripeService;
using System.Security.Claims;
using StuMoov.Services.ChatService;
using StuMoov.Service;

var builder = WebApplication.CreateBuilder(args);
var policyName = "google-map-front-end-CORS"; //Policy to allow frontend to access

// Configure Stripe
var stripeApiKey = builder.Configuration["Stripe:SecretKey"];
StripeConfiguration.ApiKey = stripeApiKey;

var url = builder.Configuration["Supabase:SUPABASE_URL"]!;
var key = builder.Configuration["Supabase:SUPABASE_KEY"];

var options = new Supabase.SupabaseOptions
{
    AutoConnectRealtime = true
};

var supabase = new Supabase.Client(url, key, options);
await supabase.InitializeAsync();

string connectionString = builder.Configuration["Supabase:CONNECTION_STRING"]!;

// Register the DbContext
builder.Services.AddDbContext<AppDbContext>(options =>
    options.UseNpgsql(connectionString));

// Add services to the container.
builder.Services.AddCors(options =>
{
    options.AddPolicy(name: policyName,
        policy =>
        {
            policy.WithOrigins("http://localhost:5173", "http://localhost:5174")
                  .AllowAnyHeader()
                  .AllowAnyMethod()
                  .AllowCredentials(); // Needed for cookies
        });
});

FirebaseApp.Create(new AppOptions
{
    Credential = GoogleCredential.FromFile("firebase-credentials.json")
});

var jwtSection = builder.Configuration.GetSection("Jwt");
var keyBytes = Encoding.UTF8.GetBytes(jwtSection["Key"]!);

builder.Services
    .AddAuthentication(options =>
    {
        options.DefaultAuthenticateScheme = JwtBearerDefaults.AuthenticationScheme;
        options.DefaultChallengeScheme = JwtBearerDefaults.AuthenticationScheme;
    })
    .AddJwtBearer(options =>
    {
        options.TokenValidationParameters = new TokenValidationParameters
        {
            ValidateIssuer = true,
            ValidateAudience = true,
            ValidateLifetime = true,
            ValidateIssuerSigningKey = true,
            ValidIssuer = jwtSection["Issuer"],
            ValidAudience = jwtSection["Audience"],
            IssuerSigningKey = new SymmetricSecurityKey(keyBytes),
            ClockSkew = TimeSpan.Zero
        };

        // Support cookies
        options.Events = new JwtBearerEvents
        {
            OnMessageReceived = context =>
            {
                // Try to get the token from the cookie
                if (context.Request.Cookies.TryGetValue("auth_token", out string? token))
                {
                    context.Token = token;
                }
                return Task.CompletedTask;
            }
        };
    });

builder.Services.AddAuthorization(options =>
{
    options.AddPolicy("LenderOnly",
      p => p.RequireClaim(ClaimTypes.Role, "LENDER"));
    options.AddPolicy("RenterOnly",
      p => p.RequireClaim(ClaimTypes.Role, "RENTER"));
});

builder.Services.AddSingleton(supabase);
builder.Services.AddScoped<AuthService>();
builder.Services.AddScoped<StripeService>();
builder.Services.AddScoped<ChatSessionService>();
builder.Services.AddScoped<ChatMessageService>();

builder.Services.AddScoped<StorageLocationDao>(sp =>
{
    var context = sp.GetRequiredService<AppDbContext>();
    return new StorageLocationDao(context);
});
builder.Services.AddScoped<BookingDao>(sp =>
{
    var context = sp.GetRequiredService<AppDbContext>();
    return new BookingDao(context);
});
builder.Services.AddScoped<UserDao>(sp =>
{
    var context = sp.GetRequiredService<AppDbContext>();
    return new UserDao(context);
});

builder.Services.AddScoped<StripeCustomerDao>(sp =>
{
    var context = sp.GetRequiredService<AppDbContext>();
    return new StripeCustomerDao(context);
});

builder.Services.AddScoped<StripeConnectAccountDao>(sp =>
{
    var context = sp.GetRequiredService<AppDbContext>();
    return new StripeConnectAccountDao(context);
});

builder.Services.AddScoped<ChatSessionDao>(sp =>
{
    var context = sp.GetRequiredService<AppDbContext>();
    return new ChatSessionDao(context);
});

builder.Services.AddScoped<ChatMessageDao>(sp =>
{
    var context = sp.GetRequiredService<AppDbContext>();
    return new ChatMessageDao(context);
});

<<<<<<< HEAD
builder.Services.AddScoped<BookingService>();
=======
builder.Services.AddScoped<ImageDao>(sp =>
{
    var context = sp.GetRequiredService<AppDbContext>();
    return new ImageDao(context);
});
>>>>>>> 234f41dd

builder.Services.AddControllers()
    .AddNewtonsoftJson(options =>
    {
        options.SerializerSettings.ReferenceLoopHandling = Newtonsoft.Json.ReferenceLoopHandling.Ignore;
        options.SerializerSettings.Converters.Add(new Newtonsoft.Json.Converters.StringEnumConverter());
        // Optional: use CamelCase
        // options.SerializerSettings.ContractResolver = new CamelCasePropertyNamesContractResolver();
    });

// Learn more about configuring Swagger/OpenAPI at https://aka.ms/aspnetcore/swashbuckle
builder.Services.AddEndpointsApiExplorer();
builder.Services.AddSwaggerGen();

var app = builder.Build();

// Configure the HTTP request pipeline.
if (app.Environment.IsDevelopment())
{
    app.UseSwagger();
    app.UseSwaggerUI();
}

app.UseHttpsRedirection();

app.UseCors(policyName);
app.UseJwtCookieMiddleware(); // Add our custom middleware
app.UseAuthentication();
app.UseAuthorization();
app.MapControllers();

app.Run();<|MERGE_RESOLUTION|>--- conflicted
+++ resolved
@@ -152,15 +152,15 @@
     return new ChatMessageDao(context);
 });
 
-<<<<<<< HEAD
+
 builder.Services.AddScoped<BookingService>();
-=======
+
 builder.Services.AddScoped<ImageDao>(sp =>
 {
     var context = sp.GetRequiredService<AppDbContext>();
     return new ImageDao(context);
 });
->>>>>>> 234f41dd
+
 
 builder.Services.AddControllers()
     .AddNewtonsoftJson(options =>
