using Microsoft.EntityFrameworkCore;
using StuMoov.Dao;
using StuMoov.Db;

var builder = WebApplication.CreateBuilder(args);
var policyName = "google-map-front-end-CORS"; //Policy to allow frontend to access

var url = builder.Configuration["Supabase:SUPABASE_URL"];
var key = builder.Configuration["Supabase:SUPABASE_KEY"];

var options = new Supabase.SupabaseOptions
{
    AutoConnectRealtime = true
};

var supabase = new Supabase.Client(url, key, options);
await supabase.InitializeAsync();

// Fixing the syntax error in the connection string assignment
string connectionString = builder.Configuration["Supabase:CONNECTION_STRING"];

// Register the DbContext
builder.Services.AddDbContext<AppDbContext>(options =>
    options.UseNpgsql(connectionString));

// Add services to the container.
builder.Services.AddCors(options =>
{
    options.AddPolicy(name: policyName,
        policy =>
        {
            policy.WithOrigins("http://localhost:5173", "http://localhost:5174")
                  .AllowAnyHeader()
                  .AllowAnyMethod();
        });
});

<<<<<<< HEAD
//builder.Services.AddScoped<StorageLocationDao>(sp =>
//{
//    var context = sp.GetRequiredService<AppDbContext>();
//    return new StorageLocationDao(context);
//});
builder.Services.AddScoped<BookingDao>(sp =>
{
    var context = sp.GetRequiredService<AppDbContext>();
    return new BookingDao(context);
});
builder.Services.AddScoped<UserDao>(sp =>
{
    var context = sp.GetRequiredService<AppDbContext>();
    return new UserDao(context);
=======
builder.Services.AddScoped<StorageLocationDao>(sp =>
{
    var context = sp.GetRequiredService<AppDbContext>();
    return new StorageLocationDao(context);
>>>>>>> da740f28
});
builder.Services.AddControllers()
    .AddNewtonsoftJson(options =>
    {
        options.SerializerSettings.ReferenceLoopHandling = Newtonsoft.Json.ReferenceLoopHandling.Ignore;
        // Optional: use CamelCase
        // options.SerializerSettings.ContractResolver = new CamelCasePropertyNamesContractResolver();
    });
// Learn more about configuring Swagger/OpenAPI at https://aka.ms/aspnetcore/swashbuckle
builder.Services.AddEndpointsApiExplorer();
builder.Services.AddSwaggerGen();

var app = builder.Build();

// Configure the HTTP request pipeline.
if (app.Environment.IsDevelopment())
{
    app.UseSwagger();
    app.UseSwaggerUI();
}

app.UseHttpsRedirection();

app.UseCors(policyName);
app.UseAuthorization();

app.MapControllers();

app.Run();<|MERGE_RESOLUTION|>--- conflicted
+++ resolved
@@ -35,12 +35,11 @@
         });
 });
 
-<<<<<<< HEAD
-//builder.Services.AddScoped<StorageLocationDao>(sp =>
-//{
-//    var context = sp.GetRequiredService<AppDbContext>();
-//    return new StorageLocationDao(context);
-//});
+builder.Services.AddScoped<StorageLocationDao>(sp =>
+{
+    var context = sp.GetRequiredService<AppDbContext>();
+    return new StorageLocationDao(context);
+});
 builder.Services.AddScoped<BookingDao>(sp =>
 {
     var context = sp.GetRequiredService<AppDbContext>();
@@ -50,12 +49,6 @@
 {
     var context = sp.GetRequiredService<AppDbContext>();
     return new UserDao(context);
-=======
-builder.Services.AddScoped<StorageLocationDao>(sp =>
-{
-    var context = sp.GetRequiredService<AppDbContext>();
-    return new StorageLocationDao(context);
->>>>>>> da740f28
 });
 builder.Services.AddControllers()
     .AddNewtonsoftJson(options =>
