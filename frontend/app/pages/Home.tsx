import { Link, useNavigate } from "react-router-dom";
import { useAuth } from "@/hooks/use-auth";
import { auth } from "@/lib/firebase";

export default function Home() {
  const { user, logout } = useAuth();
  const userRole = user?.role;
  const navigate = useNavigate();

  const handleLogout = async () => {
    try {
      await logout();
      navigate("/");
    } catch (error) {
      console.error("logout error:", error);
    }
  };

  return (
    <div className="flex flex-col min-h-[calc(100vh-150px)]">
      <div className="flex-grow flex items-center justify-center bg-gray-50 py-16">
        <div className="max-w-3xl mx-auto text-center px-4">
          <h1 className="text-4xl font-bold text-gray-800 mb-6">
            Welcome to StuMoov
          </h1>

          {auth.currentUser && (
            <div className="mb-6 p-4 bg-white rounded-lg shadow-sm border border-gray-100">
              <h2 className="text-xl font-semibold mb-2">Your Account</h2>
              <p className="text-gray-600 mb-2">
                Logged in as:{" "}
                <span className="font-medium">{auth.currentUser.email}</span>
              </p>
              <p className="text-gray-600">
                Account Type:{" "}
                <span className="inline-block px-3 py-1 bg-blue-100 text-blue-800 rounded-full font-medium">
                  {user ? userRole : "Loading..."}
                </span>
              </p>
            </div>
          )}

          <div className="flex flex-wrap gap-4 justify-center">
            <Link to="/listings">
              <button className="px-6 py-3 bg-blue-600 text-white font-medium rounded-lg hover:bg-blue-700 transition-colors">
                Browse Listings
              </button>
            </Link>
<<<<<<< HEAD

            {auth.currentUser && (
              <button
                onClick={handleLogout}
                className="px-6 py-3 bg-red-600 text-white font-medium rounded-lg hover:bg-red-700 transition-colors"
              >
                Log Out
              </button>
            )}
=======
            <Link to="/add-listing">
              <button className="px-6 py-3 bg-white text-blue-600 border border-blue-600 font-medium rounded-lg hover:bg-blue-50 transition-colors">
                Add Listing
              </button>
            </Link>
>>>>>>> 69ddc114
          </div>
        </div>
      </div>
    </div>
  );
}<|MERGE_RESOLUTION|>--- conflicted
+++ resolved
@@ -46,8 +46,6 @@
                 Browse Listings
               </button>
             </Link>
-<<<<<<< HEAD
-
             {auth.currentUser && (
               <button
                 onClick={handleLogout}
@@ -56,13 +54,11 @@
                 Log Out
               </button>
             )}
-=======
             <Link to="/add-listing">
               <button className="px-6 py-3 bg-white text-blue-600 border border-blue-600 font-medium rounded-lg hover:bg-blue-50 transition-colors">
                 Add Listing
               </button>
             </Link>
->>>>>>> 69ddc114
           </div>
         </div>
       </div>
